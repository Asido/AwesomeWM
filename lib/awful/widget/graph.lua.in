--- conflicted
+++ resolved
@@ -71,23 +71,17 @@
     local max_value = data[_graph].max_value
     local values = data[_graph].values
 
-<<<<<<< HEAD
-    local border_width = 0
-    if data[_graph].border_color then
-        border_width = 1
-=======
     cr:set_line_width(1)
 
     -- Draw the background first
-    cr:set_source(color(data[graph].background_color or "#000000aa"))
+    cr:set_source(color(data[_graph].background_color or "#000000aa"))
     cr:paint()
 
     -- Account for the border width
     cr:save()
-    if data[graph].border_color then
+    if data[_graph].border_color then
         cr:translate(1, 1)
         width, height = width - 2, height - 2
->>>>>>> d54d3840
     end
 
     -- Draw a stacked graph
@@ -103,18 +97,7 @@
             end
         end
 
-<<<<<<< HEAD
-        -- Draw the background first
-        cr:rectangle(border_width, border_width,
-                     width - (2 * border_width),
-                     height)
-        cr:set_source(color(data[_graph].background_color or "#000000aa"))
-        cr:fill()
-
-        for i = 0, width - (2 * border_width) do
-=======
         for i = 0, width do
->>>>>>> d54d3840
             local rel_i = 0
             local rel_x = i + 0.5
 
@@ -141,15 +124,6 @@
             end
         end
 
-<<<<<<< HEAD
-        cr:rectangle(border_width, border_width,
-                     width - (2 * border_width),
-                     height - (2 * border_width))
-        cr:set_source(color(data[_graph].color or "#ff0000"))
-        cr:fill()
-
-=======
->>>>>>> d54d3840
         -- Draw the background on no value
         if #values ~= 0 then
             -- Draw reverse
@@ -161,40 +135,20 @@
                     cr:line_to(i + 0.5, height)
                 end
             end
-<<<<<<< HEAD
-            cr:set_source(color(data[_graph].background_color or "#000000aa"))
+            cr:set_source(color(data[_graph].color or "#ff0000"))
             cr:stroke()
         end
 
-        -- If we didn't draw values in full length, draw a square
-        -- over the last, left, part to reset everything to 0
-        if #values < width - (2 * border_width) then
-            cr:rectangle(border_width, border_width,
-                         width - (2 * border_width) - #values,
-                         height - (2 * border_width))
-            cr:set_source(color(data[_graph].background_color or "#000000aa"))
-            cr:fill()
-        end
-=======
-            cr:set_source(color(data[graph].color or "#ff0000"))
-            cr:stroke()
-        end
-
->>>>>>> d54d3840
     end
 
     -- Undo the cr:translate() for the border
     cr:restore()
 
     -- Draw the border last so that it overlaps already drawn values
-<<<<<<< HEAD
     if data[_graph].border_color then
-=======
-    if data[graph].border_color then
         -- We decremented these by two above
         width, height = width + 2, height + 2
 
->>>>>>> d54d3840
         -- Draw the border
         cr:rectangle(0.5, 0.5, width - 1, height - 1)
         cr:set_source(color(data[_graph].border_color or "#ffffff"))
@@ -232,11 +186,7 @@
     table.insert(values, value)
 
     local border_width = 0
-<<<<<<< HEAD
-    if data[_graph].border then border_width = 2 end
-=======
-    if data[graph].border_color then border_width = 2 end
->>>>>>> d54d3840
+    if data[_graph].border_color then border_width = 2 end
 
     -- Ensure we never have more data than we can draw
     while #values > data[_graph].width - border_width do
